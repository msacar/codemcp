--- conflicted
+++ resolved
@@ -91,10 +91,7 @@
             "RunCommand": {"path", "command", "arguments", "chat_id"},
             "Grep": {"pattern", "path", "include", "chat_id"},
             "Glob": {"pattern", "path", "limit", "offset", "chat_id"},
-<<<<<<< HEAD
-=======
             "RM": {"path", "description", "chat_id"},
->>>>>>> 149b5ec5
             "Think": {"thought", "chat_id"},
         }
 
@@ -286,8 +283,6 @@
 
             return await user_prompt_tool(user_prompt, chat_id)
 
-<<<<<<< HEAD
-=======
         if subtool == "RM":
             if path is None:
                 raise ValueError("path is required for RM subtool")
@@ -296,7 +291,6 @@
 
             return await rm_file(path, description, chat_id)
 
->>>>>>> 149b5ec5
         if subtool == "Think":
             if thought is None:
                 raise ValueError("thought is required for Think subtool")
